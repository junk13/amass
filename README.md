# [![OWASP Logo](https://github.com/OWASP/Amass/blob/master/images/owasp_logo.png) OWASP Amass](https://www.owasp.org/index.php/OWASP_Amass_Project)

[![GitHub Issues](https://img.shields.io/github/issues/OWASP/Amass.svg)](https://github.com/OWASP/Amass/issues) 
[![CircleCI Status](https://circleci.com/gh/OWASP/Amass/tree/master.svg?style=shield)](https://circleci.com/gh/OWASP/Amass/tree/master)
[![GitHub Release](https://img.shields.io/github/release/OWASP/Amass.svg)](https://github.com/OWASP/Amass/releases) 
[![Go Version](https://img.shields.io/badge/go-1.10-blue.svg)](https://golang.org/dl/) 
[![License](https://img.shields.io/badge/license-Apache%202.0-blue.svg)](https://www.apache.org/licenses/LICENSE-2.0) 
[![Contribute Yes](https://img.shields.io/badge/contribute-yes-brightgreen.svg)](https://github.com/OWASP/Amass/blob/master/CONTRIBUTING.md)
[![Chat on Discord](https://img.shields.io/discord/433729817918308352.svg?logo=discord)](https://discord.gg/rtN8GMd) 
[![Follow on Twitter](https://img.shields.io/twitter/follow/jeff_foley.svg?logo=twitter)](https://twitter.com/jeff_foley)

<<<<<<< HEAD
## The Official Amass Repository Has Moved
=======
----

The OWASP Amass tool obtains subdomain names by scraping data sources, recursive brute forcing, crawling web archives, permuting/altering names and reverse DNS sweeping. Additionally, Amass uses the IP addresses obtained during resolution to discover associated netblocks and ASNs. All the information is then used to build maps of the target networks.

----

![Image of a network graph](https://github.com/OWASP/Amass/blob/master/images/network_06092018.png "Internet Satellite Imagery")

## How to Install

#### Prebuilt

A [precompiled version is available](https://github.com/OWASP/Amass/releases) for each release.

If you are on a distribution such as **Kali Linux**, and have never used snap previously, follow these steps to access snap packages:
```
$ sudo apt install snapd

$ sudo systemctl start snapd
```

Add the snap binaries to your PATH using a method similar to the following:
```
$ export PATH=$PATH:/snap/bin
```

If your operating environment supports [Snap](https://docs.snapcraft.io/core/install), you can [click here to install](https://snapcraft.io/amass), or perform the following from the command-line:
```
$ sudo snap install amass
```

If you would like snap to get you the latest unstable build of OWASP Amass, type the following command:
```
$ sudo snap install --edge amass
```

#### From Source

If you would prefer to build your own binary from the latest version of the source code, make sure you have a correctly configured **Go >= 1.10** environment. More information about how to achieve this can be found [on the golang website.](https://golang.org/doc/install) Then, take the following steps:

1. Download [amass](https://github.com/OWASP/Amass/releases):
```
$ go get -u github.com/OWASP/Amass/...
```

2. If you wish to rebuild the binaries from the source code:
```
$ cd $GOPATH/src/github.com/OWASP/Amass

$ go install ./...
```

At this point, the binaries should be in *$GOPATH/bin*.

3. Several wordlists can be found in the following directory:
```
$ ls $GOPATH/src/github.com/OWASP/Amass/wordlists/
```

## Using the Tool

The most basic use of the tool, which includes reverse DNS lookups and name alterations:
```
$ amass -d example.com
```

**If you need Amass to run faster** and only use the passive data sources:
```
$ amass -nodns -d example.com
```

If you are running Amass within a virtual machine, you may want to slow it down a bit:
```
$ amass -freq 480 -d example.com
```

The example below is a good place to start with amass:
```
$ amass -v -ip -brute -min-for-recursive 3 -d example.com
[Google] www.example.com
[VirusTotal] ns.example.com
...
13139 names discovered - archive: 171, cert: 2671, scrape: 6290, brute: 991, dns: 250, alt: 2766
```

Add some additional domains to the enumeration:
```
$ amass -d example1.com,example2.com -d example3.com
```

Additional switches available through the amass CLI:

| Flag | Description | Example |
|------|-------------|---------|
| -active | Enable active recon methods | amass -active -d example.com net -p 80,443,8080 |
| -bl  | Blacklist undesired subdomains from the enumeration | amass -bl blah.example.com -d example.com |
| -blf | Identify blacklisted subdomains from a file | amass -blf data/blacklist.txt -d example.com |
| -brute | Perform brute force subdomain enumeration | amass -brute -d example.com |
| -df  | Specify the domains to be enumerated via text file | amass -df domains.txt |
| -freq | Throttle the rate of DNS queries by number per minute | amass -freq 120 -d example.com |
| -h   | Show the amass usage information | amass -h |
| -ip  | Print IP addresses with the discovered names | amass -ip -d example.com |
| -json | All discoveries written as individual JSON objects | amass -json out.json -d example.com |
| -l   | List all the domains to be used during enumeration | amass -whois -l -d example.com |
| -log | Log all error messages to a file | amass -log amass.log -d example.com |
| -min-for-recursive | Discoveries required for recursive brute forcing | amass -brute -min-for-recursive 3 -d example.com |
| -noalts | Disable alterations of discovered names | amass -noalts -d example.com |
| -nodns | A purely passive mode of execution | amass -nodns -d example.com |
| -norecursive | Disable recursive brute forcing | amass -brute -norecursive -d example.com |
| -o   | Write the results to a text file | amass -o out.txt -d example.com |
| -oA  | Output to all available file formats with prefix | amass -oA amass_scan -d example.com |
| -r   | Specify your own DNS resolvers | amass -r 8.8.8.8,1.1.1.1 -d example.com |
| -rf  | Specify DNS resolvers with a file | amass -rf data/resolvers.txt -d example.com |
| -v   | Output includes data source and summary information | amass -v -d example.com |
| -version | Print the version number of amass | amass -version |
| -w   | Change the wordlist used during brute forcing | amass -brute -w wordlist.txt -d example.com |
| -whois | Search using reverse whois information | amass -whois -d example.com |


Have amass send all the DNS and infrastructure enumerations to the Neo4j graph database:
```
$ amass -neo4j neo4j:DoNotUseThisPassword@localhost:7687 -d example.com
```

Here are switches for outputting the DNS and infrastructure findings as a network graph:

| Flag | Description | Example |
|------|-------------|---------|
| -d3  | Output a D3.js v4 force simulation HTML file | amass -d3 network.html -d example |
| -gexf | Output to Graph Exchange XML Format (GEXF) | amass -gephi network.gexf -d example.com |
| -graphistry | Output Graphistry JSON | amass -graphistry network.json -d example.com |
| -visjs | Output HTML that employs VisJS | amass -visjs network.html -d example.com |


#### amass.netnames

**Caution:** If you use the amass.netnames tool, it will attempt to reach out to every IP address within the identified infrastructure and obtain names from TLS certificates. This is "loud" and can reveal your reconnaissance activities to the organization being investigated.

To discover all domains hosted within target ASNs, use the following option:
```
$ amass.netnames -asn 13374,14618
```

To investigate within target CIDRs, use this option:
```
$ amass.netnames -cidr 192.184.113.0/24,104.154.0.0/15
```

For specific IPs or address ranges, use this option:
```
$ amass.netnames -addr 192.168.1.44,192.168.2.1-64
```

By default, port 443 will be checked for certificates, but the ports can be changed as follows:
```
$ amass.netnames -cidr 192.168.1.0/24 -p 80,443,8080
```

## Integrating OWASP Amass into Your Work

If you are using the amass package within your own Go code, be sure to properly seed the default pseudo-random number generator:
```go
import(
    "fmt"
    "math/rand"
    "time"

    "github.com/OWASP/Amass/amass"
)

func main() {
    output := make(chan *amass.AmassOutput)

    go func() {
        for result := range output {
            fmt.Println(result.Name)
        }
    }()

    // Seed the default pseudo-random number generator
    rand.Seed(time.Now().UTC().UnixNano())

    // Setup the most basic amass configuration
    config := amass.CustomConfig(&amass.AmassConfig{Output: output})
    config.AddDomain("example.com")

    amass.StartEnumeration(config)
}
```

## Settings for the OWASP Amass Maltego Local Transform

1. Setup a new local transform within Maltego:

![Maltego setup process](https://github.com/OWASP/Amass/blob/master/images/maltegosetup1.png "Setup")

2. Configure the local transform to properly execute the go program:

![Maltego configuration](https://github.com/OWASP/Amass/blob/master/images/maltegosetup2.png "Configure")

3. Go into the Transform Manager, and disable the **debug info** option:

![Disabling debug](https://github.com/OWASP/Amass/blob/master/images/maltegosetup3.png "Disable Debug")

## Community

 - [Discord Server](https://discord.gg/rtN8GMd) - Discussing OSINT, network recon and developing security tools using Go
>>>>>>> 74782da5

Amass is now an OWASP project and the [OWASP GitHub organization repository](https://github.com/OWASP/Amass) is where all further development and releases will take place.

<<<<<<< HEAD
![Image of a network graph](https://github.com/OWASP/Amass/blob/master/images/network_06092018.png "Internet Satellite Imagery")
=======
 - [Subdomain Takeover: Finding Candidates](https://0xpatrik.com/subdomain-takeover-candidates/)
 - [Paul's Security Weekly #564: Technical Segment - Bug Bounty Hunting](https://wiki.securityweekly.com/Episode564)
 - [Doing Recon the Correct Way](https://enciphers.com/doing-recon-the-correct-way/)
 - [Discovering subdomains](https://www.sjoerdlangkemper.nl/2018/06/20/discovering-subdomains/)
 - [Best Hacking Tools List for Hackers & Security Professionals 2018](http://kalilinuxtutorials.com/best-hacking-tools-list/amp/)
 - [Amass - Subdomain Enumeration Tool](https://hydrasky.com/network-security/kali-tools/amass-subdomain-enumeration-tool/)
 - [Subdomain enumeration](http://10degres.net/subdomain-enumeration/)
 - [Asset Discovery: Doing Reconnaissance the Hard Way](https://0xpatrik.com/asset-discovery/)
 - [Project Sonar: An Underrated Source of Internet-wide Data](https://0xpatrik.com/project-sonar-guide/)
 - [Go is for everyone](https://changelog.com/gotime/71)
 - [Top Five Ways the Red Team breached the External Perimeter](https://medium.com/@adam.toscher/top-five-ways-the-red-team-breached-the-external-perimeter-262f99dc9d17)
>>>>>>> 74782da5
<|MERGE_RESOLUTION|>--- conflicted
+++ resolved
@@ -9,223 +9,18 @@
 [![Chat on Discord](https://img.shields.io/discord/433729817918308352.svg?logo=discord)](https://discord.gg/rtN8GMd) 
 [![Follow on Twitter](https://img.shields.io/twitter/follow/jeff_foley.svg?logo=twitter)](https://twitter.com/jeff_foley)
 
-<<<<<<< HEAD
 ## The Official Amass Repository Has Moved
-=======
-----
 
-The OWASP Amass tool obtains subdomain names by scraping data sources, recursive brute forcing, crawling web archives, permuting/altering names and reverse DNS sweeping. Additionally, Amass uses the IP addresses obtained during resolution to discover associated netblocks and ASNs. All the information is then used to build maps of the target networks.
-
-----
+Amass is now an OWASP project and the [OWASP GitHub organization repository](https://github.com/OWASP/Amass) is where all further development and releases will take place.
 
 ![Image of a network graph](https://github.com/OWASP/Amass/blob/master/images/network_06092018.png "Internet Satellite Imagery")
-
-## How to Install
-
-#### Prebuilt
-
-A [precompiled version is available](https://github.com/OWASP/Amass/releases) for each release.
-
-If you are on a distribution such as **Kali Linux**, and have never used snap previously, follow these steps to access snap packages:
-```
-$ sudo apt install snapd
-
-$ sudo systemctl start snapd
-```
-
-Add the snap binaries to your PATH using a method similar to the following:
-```
-$ export PATH=$PATH:/snap/bin
-```
-
-If your operating environment supports [Snap](https://docs.snapcraft.io/core/install), you can [click here to install](https://snapcraft.io/amass), or perform the following from the command-line:
-```
-$ sudo snap install amass
-```
-
-If you would like snap to get you the latest unstable build of OWASP Amass, type the following command:
-```
-$ sudo snap install --edge amass
-```
-
-#### From Source
-
-If you would prefer to build your own binary from the latest version of the source code, make sure you have a correctly configured **Go >= 1.10** environment. More information about how to achieve this can be found [on the golang website.](https://golang.org/doc/install) Then, take the following steps:
-
-1. Download [amass](https://github.com/OWASP/Amass/releases):
-```
-$ go get -u github.com/OWASP/Amass/...
-```
-
-2. If you wish to rebuild the binaries from the source code:
-```
-$ cd $GOPATH/src/github.com/OWASP/Amass
-
-$ go install ./...
-```
-
-At this point, the binaries should be in *$GOPATH/bin*.
-
-3. Several wordlists can be found in the following directory:
-```
-$ ls $GOPATH/src/github.com/OWASP/Amass/wordlists/
-```
-
-## Using the Tool
-
-The most basic use of the tool, which includes reverse DNS lookups and name alterations:
-```
-$ amass -d example.com
-```
-
-**If you need Amass to run faster** and only use the passive data sources:
-```
-$ amass -nodns -d example.com
-```
-
-If you are running Amass within a virtual machine, you may want to slow it down a bit:
-```
-$ amass -freq 480 -d example.com
-```
-
-The example below is a good place to start with amass:
-```
-$ amass -v -ip -brute -min-for-recursive 3 -d example.com
-[Google] www.example.com
-[VirusTotal] ns.example.com
-...
-13139 names discovered - archive: 171, cert: 2671, scrape: 6290, brute: 991, dns: 250, alt: 2766
-```
-
-Add some additional domains to the enumeration:
-```
-$ amass -d example1.com,example2.com -d example3.com
-```
-
-Additional switches available through the amass CLI:
-
-| Flag | Description | Example |
-|------|-------------|---------|
-| -active | Enable active recon methods | amass -active -d example.com net -p 80,443,8080 |
-| -bl  | Blacklist undesired subdomains from the enumeration | amass -bl blah.example.com -d example.com |
-| -blf | Identify blacklisted subdomains from a file | amass -blf data/blacklist.txt -d example.com |
-| -brute | Perform brute force subdomain enumeration | amass -brute -d example.com |
-| -df  | Specify the domains to be enumerated via text file | amass -df domains.txt |
-| -freq | Throttle the rate of DNS queries by number per minute | amass -freq 120 -d example.com |
-| -h   | Show the amass usage information | amass -h |
-| -ip  | Print IP addresses with the discovered names | amass -ip -d example.com |
-| -json | All discoveries written as individual JSON objects | amass -json out.json -d example.com |
-| -l   | List all the domains to be used during enumeration | amass -whois -l -d example.com |
-| -log | Log all error messages to a file | amass -log amass.log -d example.com |
-| -min-for-recursive | Discoveries required for recursive brute forcing | amass -brute -min-for-recursive 3 -d example.com |
-| -noalts | Disable alterations of discovered names | amass -noalts -d example.com |
-| -nodns | A purely passive mode of execution | amass -nodns -d example.com |
-| -norecursive | Disable recursive brute forcing | amass -brute -norecursive -d example.com |
-| -o   | Write the results to a text file | amass -o out.txt -d example.com |
-| -oA  | Output to all available file formats with prefix | amass -oA amass_scan -d example.com |
-| -r   | Specify your own DNS resolvers | amass -r 8.8.8.8,1.1.1.1 -d example.com |
-| -rf  | Specify DNS resolvers with a file | amass -rf data/resolvers.txt -d example.com |
-| -v   | Output includes data source and summary information | amass -v -d example.com |
-| -version | Print the version number of amass | amass -version |
-| -w   | Change the wordlist used during brute forcing | amass -brute -w wordlist.txt -d example.com |
-| -whois | Search using reverse whois information | amass -whois -d example.com |
-
-
-Have amass send all the DNS and infrastructure enumerations to the Neo4j graph database:
-```
-$ amass -neo4j neo4j:DoNotUseThisPassword@localhost:7687 -d example.com
-```
-
-Here are switches for outputting the DNS and infrastructure findings as a network graph:
-
-| Flag | Description | Example |
-|------|-------------|---------|
-| -d3  | Output a D3.js v4 force simulation HTML file | amass -d3 network.html -d example |
-| -gexf | Output to Graph Exchange XML Format (GEXF) | amass -gephi network.gexf -d example.com |
-| -graphistry | Output Graphistry JSON | amass -graphistry network.json -d example.com |
-| -visjs | Output HTML that employs VisJS | amass -visjs network.html -d example.com |
-
-
-#### amass.netnames
-
-**Caution:** If you use the amass.netnames tool, it will attempt to reach out to every IP address within the identified infrastructure and obtain names from TLS certificates. This is "loud" and can reveal your reconnaissance activities to the organization being investigated.
-
-To discover all domains hosted within target ASNs, use the following option:
-```
-$ amass.netnames -asn 13374,14618
-```
-
-To investigate within target CIDRs, use this option:
-```
-$ amass.netnames -cidr 192.184.113.0/24,104.154.0.0/15
-```
-
-For specific IPs or address ranges, use this option:
-```
-$ amass.netnames -addr 192.168.1.44,192.168.2.1-64
-```
-
-By default, port 443 will be checked for certificates, but the ports can be changed as follows:
-```
-$ amass.netnames -cidr 192.168.1.0/24 -p 80,443,8080
-```
-
-## Integrating OWASP Amass into Your Work
-
-If you are using the amass package within your own Go code, be sure to properly seed the default pseudo-random number generator:
-```go
-import(
-    "fmt"
-    "math/rand"
-    "time"
-
-    "github.com/OWASP/Amass/amass"
-)
-
-func main() {
-    output := make(chan *amass.AmassOutput)
-
-    go func() {
-        for result := range output {
-            fmt.Println(result.Name)
-        }
-    }()
-
-    // Seed the default pseudo-random number generator
-    rand.Seed(time.Now().UTC().UnixNano())
-
-    // Setup the most basic amass configuration
-    config := amass.CustomConfig(&amass.AmassConfig{Output: output})
-    config.AddDomain("example.com")
-
-    amass.StartEnumeration(config)
-}
-```
-
-## Settings for the OWASP Amass Maltego Local Transform
-
-1. Setup a new local transform within Maltego:
-
-![Maltego setup process](https://github.com/OWASP/Amass/blob/master/images/maltegosetup1.png "Setup")
-
-2. Configure the local transform to properly execute the go program:
-
-![Maltego configuration](https://github.com/OWASP/Amass/blob/master/images/maltegosetup2.png "Configure")
-
-3. Go into the Transform Manager, and disable the **debug info** option:
-
-![Disabling debug](https://github.com/OWASP/Amass/blob/master/images/maltegosetup3.png "Disable Debug")
 
 ## Community
 
  - [Discord Server](https://discord.gg/rtN8GMd) - Discussing OSINT, network recon and developing security tools using Go
->>>>>>> 74782da5
 
-Amass is now an OWASP project and the [OWASP GitHub organization repository](https://github.com/OWASP/Amass) is where all further development and releases will take place.
+## Mentions
 
-<<<<<<< HEAD
-![Image of a network graph](https://github.com/OWASP/Amass/blob/master/images/network_06092018.png "Internet Satellite Imagery")
-=======
  - [Subdomain Takeover: Finding Candidates](https://0xpatrik.com/subdomain-takeover-candidates/)
  - [Paul's Security Weekly #564: Technical Segment - Bug Bounty Hunting](https://wiki.securityweekly.com/Episode564)
  - [Doing Recon the Correct Way](https://enciphers.com/doing-recon-the-correct-way/)
@@ -236,5 +31,4 @@
  - [Asset Discovery: Doing Reconnaissance the Hard Way](https://0xpatrik.com/asset-discovery/)
  - [Project Sonar: An Underrated Source of Internet-wide Data](https://0xpatrik.com/project-sonar-guide/)
  - [Go is for everyone](https://changelog.com/gotime/71)
- - [Top Five Ways the Red Team breached the External Perimeter](https://medium.com/@adam.toscher/top-five-ways-the-red-team-breached-the-external-perimeter-262f99dc9d17)
->>>>>>> 74782da5
+ - [Top Five Ways the Red Team breached the External Perimeter](https://medium.com/@adam.toscher/top-five-ways-the-red-team-breached-the-external-perimeter-262f99dc9d17)